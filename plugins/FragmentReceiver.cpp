/**
 * @file FragmentReceiver.cpp FragmentReceiver class implementation
 *
 * This is part of the DUNE DAQ Software Suite, copyright 2020.
 * Licensing/copyright details are in the COPYING file that you should have
 * received with this code.
 */

#include "FragmentReceiver.hpp"
#include "dfmodules/CommonIssues.hpp"

#include "appfwk/DAQModuleHelper.hpp"
#include "appfwk/cmd/Nljs.hpp"
#include "dfmodules/fragmentreceiver/Structs.hpp"
#include "dfmodules/fragmentreceiver/Nljs.hpp"

#include "TRACE/trace.h"
#include "ers/ers.h"

#include <chrono>
#include <cstdlib>
#include <string>
#include <thread>
#include <vector>

/**
 * @brief Name used by TRACE TLOG calls from this source file
 */
#define TRACE_NAME "FragmentReceiver"  // NOLINT
#define TLVL_ENTER_EXIT_METHODS 10 // NOLINT
#define TLVL_WORK_STEPS 15         // NOLINT

namespace dunedaq {
namespace dfmodules {

  FragmentReceiver::FragmentReceiver(const std::string& name) : 
    dunedaq::appfwk::DAQModule(name),
    thread_(std::bind(&FragmentReceiver::do_work, this, std::placeholders::_1)),
    trigger_decision_timeout_(100),
    fragment_timeout_(100) {
    
    register_command("conf", &FragmentReceiver::do_conf);
    register_command("start", &FragmentReceiver::do_start);
    register_command("stop", &FragmentReceiver::do_stop);
  }
  
  void
  FragmentReceiver::init(const data_t& init_data) {
    
    TLOG(TLVL_ENTER_EXIT_METHODS) << get_name() << ": Entering init() method";
    
    //--------------------------------
    // Get single queues
    //---------------------------------
    
    auto qi = appfwk::qindex(init_data, { "trigger_decision_input_queue", "trigger_record_output_queue" } );
    // data request input queue
    try {
      auto temp_info = qi["trigger_decision_input_queue"] ;
      std::string temp_name = temp_info.inst ;
      trigger_decision_source_t test( temp_name ) ;
      trigger_decision_source_name_ = temp_name ;
    } catch (const ers::Issue& excpt) {
      throw InvalidQueueFatalError(ERS_HERE, get_name(), "trigger_decision_input_queue", excpt);
    }
    
    
    // trigger record output
    try {
      auto temp_info = qi["trigger_record_output_queue"] ;
      std::string temp_name = temp_info.inst ;
      trigger_record_sink_t test( temp_name ) ;
      trigger_record_sink_name_ = temp_name ;
    } catch (const ers::Issue& excpt) {
      throw InvalidQueueFatalError(ERS_HERE, get_name(), "trigger_record_output_queue", excpt);
    }
    
    
    //----------------------
    // Get dynamic queues
    //----------------------
    
    // set names for the 
    auto ini = init_data.get<appfwk::cmd::ModInit>() ;
    
    // get the names for the fragment queues
    for (const auto& qitem : ini.qinfos) {
      if (qitem.name.rfind("data_fragment_") == 0) {
	try {
	  std::string temp_name = qitem.inst ;
	  fragment_source_t test ( temp_name ) ;
	  fragment_source_names_.push_back( temp_name ) ;
	} catch (const ers::Issue& excpt) {
	  throw InvalidQueueFatalError(ERS_HERE, get_name(), qitem.name, excpt);
	}
      }
    }
    
    TLOG(TLVL_ENTER_EXIT_METHODS) << get_name() << ": Exiting init() method";
  } 
  
  
  void
  FragmentReceiver::do_conf(const data_t& payload )
  {
    TLOG(TLVL_ENTER_EXIT_METHODS) << get_name() << ": Entering do_conf() method";
    
    fragmentreceiver::ConfParams parsed_conf = payload.get<fragmentreceiver::ConfParams>() ;

    decision_loop_cnt_ = parsed_conf.decision_loop_counter ; 
    fragment_loop_cnt_ = parsed_conf.fragment_loop_counter == 0 ? 
      fragment_source_names_.size() : parsed_conf.fragment_loop_counter ;
    
    max_time_difference_  = parsed_conf.max_timestamp_diff ;
    
    trigger_decision_timeout_ = std::chrono::milliseconds( parsed_conf.general_queue_timeout ) ;
    auto scaling_factor = fragment_loop_cnt_ * fragment_source_names_.size() ;
    if ( scaling_factor <= 0 ) scaling_factor = 1 ;
    fragment_timeout_ = std::chrono::milliseconds( parsed_conf.general_queue_timeout / 
						   scaling_factor ) ;   
    
    TLOG(TLVL_ENTER_EXIT_METHODS) << get_name() << ": Exiting do_conf() method";
  }
  
  void
  FragmentReceiver::do_start(const data_t& /*args*/)
  {
    TLOG(TLVL_ENTER_EXIT_METHODS) << get_name() << ": Entering do_start() method";
    thread_.start_working_thread();
    ERS_LOG(get_name() << " successfully started");
    TLOG(TLVL_ENTER_EXIT_METHODS) << get_name() << ": Exiting do_start() method";
  }

  void
  FragmentReceiver::do_stop(const data_t& /*args*/)
  {
    TLOG(TLVL_ENTER_EXIT_METHODS) << get_name() << ": Entering do_stop() method";
    thread_.stop_working_thread();
    ERS_LOG(get_name() << " successfully stopped");
    TLOG(TLVL_ENTER_EXIT_METHODS) << get_name() << ": Exiting do_stop() method";
  }

  void
  FragmentReceiver::do_work(std::atomic<bool>& running_flag)
  {
    TLOG(TLVL_ENTER_EXIT_METHODS) << get_name() << ": Entering do_work() method";
    //uint32_t receivedCount = 0;

    // allocate queues
    trigger_decision_source_t decision_source( trigger_decision_source_name_ ) ;
    trigger_record_sink_t record_sink( trigger_record_sink_name_ ) ;
    std::vector<std::unique_ptr<fragment_source_t>> frag_sources ; 
    for ( unsigned int i = 0 ; i < fragment_source_names_.size() ; ++i ) {
      frag_sources.push_back( std::unique_ptr<fragment_source_t> ( new fragment_source_t( fragment_source_names_[i] ) ) ); 
    }
    
    dataformats::timestamp_t current_time = 0 ; 
  
    // temp memory allocations
    dfmessages::TriggerDecision temp_dec ;
    std::unique_ptr<dataformats::Fragment> temp_fragment ; 

    while (running_flag.load()) {

      std::ostringstream message ;
      message << "Bookeeping status: "
	      << trigger_decisions_.size() << " decisions and " 
	      << fragments_.size() << " Fragment stashes" 
	      << std::endl 
	      << "Trigger Decisions" << std::endl ;
      
      for ( const auto & d : trigger_decisions_ ) {
	message << "\t" << d.first << " with " << d.second.components.size() << " components " << std::endl ;
      }
      message << "Fragments" << std::endl ;
      for ( const auto & f : fragments_ ) {
	message << "\t" << f.first << " with " << f.second.size() << " fragments " << std::endl ;
      }
     
      ers::info(ProgressUpdate(ERS_HERE, get_name(), message.str()));


      //-------------------------------------------------
      // Retrieve a certain number of trigger decisions
      //--------------------------------------------------

      for ( unsigned int i = 0 ; i < decision_loop_cnt_ ; ++i ) {
      
	try {
	  decision_source.pop( temp_dec, trigger_decision_timeout_ ) ;
	
	} catch (const dunedaq::appfwk::QueueTimeoutExpired& excpt) {
	  // it is perfectly reasonable that there might be no data in the queue
	  // some fraction of the times that we check, so we just continue on and try again
	  continue;
	}

	current_time = temp_dec.trigger_timestamp ; 

	TriggerId temp_id( temp_dec ) ;
	trigger_decisions_[temp_id] = temp_dec ; 
      
      }  // decision loop
    
      //-------------------------------------------------
      // Try to get Fragments from every queue 
      //--------------------------------------------------
    
      for ( unsigned int i = 0 ; i < fragment_loop_cnt_ ; ++i ) {
      
	for ( unsigned int j = 0 ; j < frag_sources.size() ; ++j ) {

	  try {
	    frag_sources[j] -> pop( temp_fragment, fragment_timeout_) ;
	
	  } catch (const dunedaq::appfwk::QueueTimeoutExpired& excpt) {
	    // it is perfectly reasonable that there might be no data in the queue
	    // some fraction of the times that we check, so we just continue on and try again
	    continue;
	  }
	
	  TriggerId temp_id( *temp_fragment ) ;
	  fragments_[temp_id].push_back( std::move(temp_fragment) ) ;
	
	} // queue loop 
      }  // fragment loop
    
    
      TLOG(TLVL_WORK_STEPS) << "Decision size: " << trigger_decisions_.size() ;
      TLOG(TLVL_WORK_STEPS) << "Frag size: " << fragments_.size() ;

      //-------------------------------------------------
      // Check if some decisions are complete or timedout 
      // and create dedicated record
      //--------------------------------------------------

      for ( auto it = trigger_decisions_.begin() ;
	    it != trigger_decisions_.end() ; ) {

	std::unique_ptr<dataformats::TriggerRecord> temp_record ; 
      
	// if ( current_time - it -> second.trigger_timestamp > max_time_difference_ ) {
	// 	ers::warning( TimedOutTriggerDecision( ERS_HERE, it -> second, current_time ) ) ;
	// 	temp_record = BuildTriggerRecord( it -> first ) ; 
	// }
      
	auto frag_it = fragments_.find( it -> first ) ;
      
	if ( frag_it != fragments_.end() ) {
	
	  if ( frag_it -> second.size() >= it -> second.components.size() ) {
	    temp_record.reset( BuildTriggerRecord( it -> first ) ) ; 
	  }
	  else {
	    std::ostringstream message ;
	    message << "Trigger decision stauts: " 
		    << frag_it -> second.size() << " / " << it -> second.components.size() << "Fragments" ;
	    ers::error(ProgressUpdate(ERS_HERE, get_name(), message.str()));
	  }

	} 
    
	if ( temp_record.get() ) {
<<<<<<< HEAD
	
	  try {
            TLOG(TLVL_WORK_STEPS) << get_name() << ": Pushing TriggerRecord for trigger number "
                                  << temp_record->get_trigger_number() << " onto the output queue.";
	    record_sink.push( std::move(temp_record), trigger_decision_timeout_ );
	  } catch (const dunedaq::appfwk::QueueTimeoutExpired& excpt) {
	    std::ostringstream oss_warn;
	    oss_warn << "push to output queue \"" << get_name() << "\"";
	    ers::warning(
			 dunedaq::appfwk::QueueTimeoutExpired( ERS_HERE,
							       record_sink.get_name(),
							       oss_warn.str(),
							       std::chrono::duration_cast<std::chrono::milliseconds>(trigger_decision_timeout_).count()));
	  }
          // 07-Jan-2021, KAB: the following "break" statement is needed to get things to work.
          // Without it, the code hangs on the ++it; in the "else" block below in the next iteration
          // of the loop.  I presume that this is because the trigger_decisions_ map has been
          // modified and the iterator has somehow been invalidated.
          // This break statement worries me a little bit because I don't know how it might
          // interact with a queue push timeout above.  But, for now, it is definitely needed.
          break;
=======

	  bool wasSentSuccessfully = false;
	  while( !wasSentSuccessfully ) {
	    try {
	      record_sink.push( std::move(temp_record), trigger_decision_timeout_ );
	      wasSentSuccessfully = true ;
	    } catch (const dunedaq::appfwk::QueueTimeoutExpired& excpt) {
	      std::ostringstream oss_warn;
	      oss_warn << "push to output queue \"" << get_name() << "\"";
	      ers::warning(
			   dunedaq::appfwk::QueueTimeoutExpired( ERS_HERE,
								 record_sink.get_name(),
								 oss_warn.str(),
								 std::chrono::duration_cast<std::chrono::milliseconds>(trigger_decision_timeout_).count()));
	    }
	  }  // push while loop
>>>>>>> 21c8fe80
	} // if there was a record to be send
	else {
	  ++it ;
	}
	
      } // decision loop for complete record
      
    
      //-------------------------------------------------
      // Check if some fragments are obsolete 
      //--------------------------------------------------
    
      for ( auto it = fragments_.begin() ;
	    it != fragments_.end() ; 
	    ++it ) {

	for ( auto frag_it = it -> second.begin() ;
	      frag_it != it-> second.end() ;
	      ++ frag_it ) {
	  
	  if ( current_time > max_time_difference_  + (*frag_it) -> get_trigger_timestamp() ) {

	    ers::error( FragmentObsolete( ERS_HERE, 
					  (*frag_it) -> get_trigger_number(),  
					  (*frag_it) -> get_fragment_type(),
					  (*frag_it) -> get_trigger_timestamp(),
					  current_time ) ) ;
	    //it = trigger_decisions_.erase( it ) ;

	    // note that if we reached this point it means there is no corresponding trigger decision for this id
	  // otherwise we would have created a dedicated trigger record (though probably incomplete)
	  // so there is no need to check the trigger decision book 
	  }
	} // vector loop
      } // fragment loop

    }  // working loop

    std::ostringstream oss_summ;
    oss_summ << ": Exiting the do_work() method, " 
	     << trigger_decisions_.size() << " reminaing Trigger Decision and " 
	     << fragments_.size() << " remaining fragment stashes" ;
    ers::info(ProgressUpdate(ERS_HERE, get_name(), oss_summ.str()));
    TLOG(TLVL_ENTER_EXIT_METHODS) << get_name() << ": Exiting do_work() method";
  }  


  dataformats::TriggerRecord * FragmentReceiver::BuildTriggerRecord( const TriggerId & id ) {

    dataformats::TriggerRecord * trig_rec_ptr = new dataformats::TriggerRecord() ;
  
    auto trig_dec_it = trigger_decisions_.find( id ) ;
    const dfmessages::TriggerDecision & trig_dec = trig_dec_it -> second ;

    trig_rec_ptr -> set_trigger_number( trig_dec.trigger_number );
    trig_rec_ptr -> set_run_number( trig_dec.run_number );
    trig_rec_ptr -> set_trigger_timestamp(trig_dec.trigger_timestamp);

    auto frags_it = fragments_.find( id ) ;
    auto & frags = frags_it -> second ;

    while( frags.size() > 0 ) {
      trig_rec_ptr -> add_fragment( std::move( frags.back() ) ) ;
      frags.pop_back() ;
    }

    trigger_decisions_.erase( trig_dec_it ) ;
    fragments_.erase( frags_it ) ;

    return trig_rec_ptr ;
  }

  
} // namespace dfmodules
} // namespace dunedaq

DEFINE_DUNE_DAQ_MODULE(dunedaq::dfmodules::FragmentReceiver)<|MERGE_RESOLUTION|>--- conflicted
+++ resolved
@@ -261,29 +261,6 @@
 	} 
     
 	if ( temp_record.get() ) {
-<<<<<<< HEAD
-	
-	  try {
-            TLOG(TLVL_WORK_STEPS) << get_name() << ": Pushing TriggerRecord for trigger number "
-                                  << temp_record->get_trigger_number() << " onto the output queue.";
-	    record_sink.push( std::move(temp_record), trigger_decision_timeout_ );
-	  } catch (const dunedaq::appfwk::QueueTimeoutExpired& excpt) {
-	    std::ostringstream oss_warn;
-	    oss_warn << "push to output queue \"" << get_name() << "\"";
-	    ers::warning(
-			 dunedaq::appfwk::QueueTimeoutExpired( ERS_HERE,
-							       record_sink.get_name(),
-							       oss_warn.str(),
-							       std::chrono::duration_cast<std::chrono::milliseconds>(trigger_decision_timeout_).count()));
-	  }
-          // 07-Jan-2021, KAB: the following "break" statement is needed to get things to work.
-          // Without it, the code hangs on the ++it; in the "else" block below in the next iteration
-          // of the loop.  I presume that this is because the trigger_decisions_ map has been
-          // modified and the iterator has somehow been invalidated.
-          // This break statement worries me a little bit because I don't know how it might
-          // interact with a queue push timeout above.  But, for now, it is definitely needed.
-          break;
-=======
 
 	  bool wasSentSuccessfully = false;
 	  while( !wasSentSuccessfully ) {
@@ -300,7 +277,14 @@
 								 std::chrono::duration_cast<std::chrono::milliseconds>(trigger_decision_timeout_).count()));
 	    }
 	  }  // push while loop
->>>>>>> 21c8fe80
+	
+          // 07-Jan-2021, KAB: the following "break" statement is needed to get things to work.
+          // Without it, the code hangs on the ++it; in the "else" block below in the next iteration
+          // of the loop.  I presume that this is because the trigger_decisions_ map has been
+          // modified and the iterator has somehow been invalidated.
+          // This break statement worries me a little bit because I don't know how it might
+          // interact with a queue push timeout above.  But, for now, it is definitely needed.
+          break;
 	} // if there was a record to be send
 	else {
 	  ++it ;

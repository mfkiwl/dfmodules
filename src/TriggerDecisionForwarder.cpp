/**
 * @file TriggerDecisionForwarder.cpp TriggerDecisionForwarder class implementation
 *
 * This is part of the DUNE DAQ Software Suite, copyright 2020.
 * Licensing/copyright details are in the COPYING file that you should have
 * received with this code.
 */

#include "dfmodules/TriggerDecisionForwarder.hpp"
#include "dfmodules/CommonIssues.hpp"

#include "TRACE/trace.h"
#include "ers/ers.h"

#include <memory>
#include <string>
#include <utility>

/**
 * @brief Name used by TRACE TLOG calls from this source file
 */
#define TRACE_NAME "TriggerDecisionForwarder"  // NOLINT
#define TLVL_ENTER_EXIT_METHODS TLVL_DEBUG + 5 // NOLINT
#define TLVL_WORK_STEPS TLVL_DEBUG + 10        // NOLINT

namespace dunedaq {
namespace dfmodules {

TriggerDecisionForwarder::TriggerDecisionForwarder(const std::string& parent_name,
                                                   std::unique_ptr<trigdecsink_t> our_output)
  : NamedObject(parent_name + "::TriggerDecisionForwarder")
  , m_thread(std::bind(&TriggerDecisionForwarder::do_work, this, std::placeholders::_1))
  , m_queue_timeout(100)
  , m_trigger_decision_sink(std::move(our_output))
  , m_trig_dec_has_been_sent(true)
{}

void
TriggerDecisionForwarder::start_forwarding()
{
  TLOG(TLVL_ENTER_EXIT_METHODS) << get_name() << ": Entering start_forwarding() method";
  m_thread.start_working_thread();
  ERS_LOG(get_name() << " successfully started");
  TLOG(TLVL_ENTER_EXIT_METHODS) << get_name() << ": Exiting start_forwarding() method";
}

void
TriggerDecisionForwarder::stop_forwarding()
{
  TLOG(TLVL_ENTER_EXIT_METHODS) << get_name() << ": Entering stop_forwarding() method";
  m_thread.stop_working_thread();
  ERS_LOG(get_name() << " successfully stopped");
  TLOG(TLVL_ENTER_EXIT_METHODS) << get_name() << ": Exiting stop_forwarding() method";
}

void
TriggerDecisionForwarder::do_work(std::atomic<bool>& running_flag)
{
  TLOG(TLVL_ENTER_EXIT_METHODS) << get_name() << ": Entering do_work() method";
  int32_t sent_message_count = 0;

  // 30-Dec-2020, KAB: it would be better to watch a condition variable to see when
  // new TriggerDecisions have been provided (or something like that), rather than
  // using sleeps...

  // work loop
  while (running_flag.load()) {

    // send the latest TriggerDecision, if needed
    std::unique_lock<std::mutex> lk(m_data_mutex);
    if (!m_trig_dec_has_been_sent) {
      TLOG(TLVL_WORK_STEPS) << get_name() << ": Pushing the TriggerDecision for trigger number "
<<<<<<< HEAD
                            << latest_trigger_decision_.m_trigger_number << " onto the output queue.";
=======
                            << m_latest_trigger_decision.trigger_number << " onto the output queue.";
>>>>>>> 01b2b3f2
      try {
        m_trigger_decision_sink->push(m_latest_trigger_decision, m_queue_timeout / 2);
        m_trig_dec_has_been_sent = true;
        ++sent_message_count;
      } catch (const dunedaq::appfwk::QueueTimeoutExpired& excpt) {
        // It is not ideal if we fail to send the TriggerDecision message out, but rather than
        // retrying some unknown number of times, we simply output a TRACE message and
        // go on.  This has the benefit of being responsive to updates to the latest TriggerDecision.
        TLOG(TLVL_WORK_STEPS) << get_name() << ": TIMEOUT pushing a TriggerDecision message onto the output queue";
      }

      // this sleep is intended to allow updates to the latest TriggerDecision to happen in parallel
      lk.unlock();
      std::this_thread::sleep_for(std::chrono::milliseconds(m_queue_timeout / 2));
    } else {
      lk.unlock();
      std::this_thread::sleep_for(std::chrono::milliseconds(m_queue_timeout));
    }
  }

  std::ostringstream oss_summ;
  oss_summ << ": Exiting the do_work() method, sent " << sent_message_count << " TriggerDecision messages.";
  ers::log(ProgressUpdate(ERS_HERE, get_name(), oss_summ.str()));
  TLOG(TLVL_ENTER_EXIT_METHODS) << get_name() << ": Exiting do_work() method";
}

} // namespace dfmodules
} // namespace dunedaq<|MERGE_RESOLUTION|>--- conflicted
+++ resolved
@@ -70,11 +70,7 @@
     std::unique_lock<std::mutex> lk(m_data_mutex);
     if (!m_trig_dec_has_been_sent) {
       TLOG(TLVL_WORK_STEPS) << get_name() << ": Pushing the TriggerDecision for trigger number "
-<<<<<<< HEAD
-                            << latest_trigger_decision_.m_trigger_number << " onto the output queue.";
-=======
-                            << m_latest_trigger_decision.trigger_number << " onto the output queue.";
->>>>>>> 01b2b3f2
+                            << m_latest_trigger_decision.m_trigger_number << " onto the output queue.";
       try {
         m_trigger_decision_sink->push(m_latest_trigger_decision, m_queue_timeout / 2);
         m_trig_dec_has_been_sent = true;

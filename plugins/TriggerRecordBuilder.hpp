/**
 * @file TriggerRecordBuilder.hpp
 *
 * This is part of the DUNE DAQ Software Suite, copyright 2020.
 * Licensing/copyright details are in the COPYING file that you should have
 * received with this code.
 */

#ifndef DFMODULES_PLUGINS_TRIGGERRECORDBUILDER_HPP_
#define DFMODULES_PLUGINS_TRIGGERRECORDBUILDER_HPP_

#include "dfmodules/TriggerDecisionForwarder.hpp"
#include "dfmodules/triggerrecordbuilderinfo/InfoNljs.hpp"

#include "daqdataformats/Fragment.hpp"
#include "daqdataformats/TriggerRecord.hpp"
#include "daqdataformats/Types.hpp"
#include "dfmessages/DataRequest.hpp"
#include "dfmessages/TriggerDecision.hpp"
#include "dfmessages/Types.hpp"

#include "appfwk/DAQModule.hpp"
#include "appfwk/DAQSink.hpp"
#include "appfwk/DAQSource.hpp"
#include "toolbox/ThreadHelper.hpp"

#include <chrono>
#include <map>
#include <memory>
#include <string>
#include <tuple>
#include <utility>
#include <vector>

namespace dunedaq {

namespace dfmodules {

/**
 * @brief TriggerId is a little class that defines a unique identifier for a
 * trigger decision/record It also provides an operator < to be used by map to
 * optimise bookkeeping
 */
struct TriggerId {

  TriggerId() = default;

  explicit TriggerId(const dfmessages::TriggerDecision &td,
                     daqdataformats::sequence_number_t s =
                         daqdataformats::TypeDefaults::s_invalid_sequence_number)
      : trigger_number(td.trigger_number), sequence_number(s),
        run_number(td.run_number) {
    ;
  }
  explicit TriggerId(daqdataformats::Fragment &f)
      : trigger_number(f.get_trigger_number()),
        sequence_number(f.get_sequence_number()),
        run_number(f.get_run_number()) {
    ;
  }

  daqdataformats::trigger_number_t trigger_number;
  daqdataformats::sequence_number_t sequence_number;
  daqdataformats::run_number_t run_number;

  bool operator<(const TriggerId &other) const noexcept {
    return std::tuple(trigger_number, sequence_number, run_number) <
           std::tuple(other.trigger_number, other.sequence_number,
                      other.run_number);
  }

  friend std::ostream &operator<<(std::ostream &out,
                                  const TriggerId &id) noexcept {
    out << id.trigger_number << '-' << id.sequence_number << '/'
        << id.run_number;
    return out;
  }

  friend TraceStreamer &operator<<(TraceStreamer &out,
                                   const TriggerId &id) noexcept {
    return out << id.trigger_number << '.' << id.sequence_number << "/"
               << id.run_number;
  }

  friend std::istream &operator>>(std::istream &in, TriggerId &id) {
    char t1, t2;
    in >> id.trigger_number >> t1 >> id.sequence_number >> t2 >> id.run_number;
    return in;
  }
};

} // namespace dfmodules

/**
 * @brief Unexpected trigger decision
 */
ERS_DECLARE_ISSUE(
    dfmodules,                 ///< Namespace
    UnexpectedTriggerDecision, ///< Issue class name
    "Unexpected Trigger Decisions: " << trigger << '/' << decision_run
                                     << " while in run " << current_run,
    ((daqdataformats::trigger_number_t)trigger)  ///< Message parameters
    ((daqdataformats::run_number_t)decision_run) ///< Message parameters
    ((daqdataformats::run_number_t)current_run)  ///< Message parameters
)

/**
 * @brief Timed out Trigger Decision
 */
ERS_DECLARE_ISSUE(
    dfmodules,               ///< Namespace
    TimedOutTriggerDecision, ///< Issue class name
    "trigger id: " << trigger_id << " generate at: " << trigger_timestamp
                   << " timed out",               ///< Message
    ((dfmodules::TriggerId)trigger_id)            ///< Message parameters
    ((daqdataformats::timestamp_t)trigger_timestamp) ///< Message parameters
)

/**
 * @brief Unexpected fragment
 */
ERS_DECLARE_ISSUE(
    dfmodules,          ///< Namespace
    UnexpectedFragment, ///< Issue class name
    "Unexpected Fragment for triggerID " << trigger_id << ", type "
                                         << fragment_type << ", " << geo_id,
    ((dfmodules::TriggerId)trigger_id)            ///< Message parameters
    ((daqdataformats::fragment_type_t)fragment_type) ///< Message parameters
    ((daqdataformats::GeoID)geo_id)                  ///< Message parameters
)

/**
<<<<<<< HEAD
=======
 * @brief Unknown GeoID
 */
ERS_DECLARE_ISSUE(dfmodules,    ///< Namespace
                  UnknownGeoID, ///< Issue class name
                  "Uknown GeoID: " << geo_id,
                  ((daqdataformats::GeoID)geo_id) ///< Message parameters
)

/**
>>>>>>> f6039a18
 * @brief Duplicate trigger decision
 */
ERS_DECLARE_ISSUE(dfmodules,                 ///< Namespace
                  DuplicatedTriggerDecision, ///< Issue class name
                  "Duplicated trigger ID " << trigger_id,
                  ((dfmodules::TriggerId)trigger_id) ///< Message parameters
)


/**
 * @brief Abandoned TR
 */
ERS_DECLARE_ISSUE(dfmodules,                 ///< Namespace
                  AbandonedTriggerDecision,  ///< Issue class name
                  "trigger ID " << trigger_id << " could not be sent to writing and it's lost" ,
                  ((dfmodules::TriggerId)trigger_id) ///< Message parameters
)


namespace dfmodules {

/**
 * @brief TriggerRecordBuilder is the Module that collects Trigger
 TriggersDecisions, sends the corresponding data requests and collects Fragment
 to form a complete Trigger Record. The TR then sent out possibly to a write
 module
*/
class TriggerRecordBuilder : public dunedaq::appfwk::DAQModule {
public:
  /**
   * @brief TriggerRecordBuilder Constructor
   * @param name Instance name for this TriggerRecordBuilder instance
   */
  explicit TriggerRecordBuilder(const std::string &name);

  TriggerRecordBuilder(const TriggerRecordBuilder &) =
      delete; ///< TriggerRecordBuilder is not copy-constructible
  TriggerRecordBuilder &operator=(const TriggerRecordBuilder &) =
      delete; ///< TriggerRecordBuilder is not copy-assignable
  TriggerRecordBuilder(TriggerRecordBuilder &&) =
      delete; ///< TriggerRecordBuilder is not move-constructible
  TriggerRecordBuilder &operator=(TriggerRecordBuilder &&) =
      delete; ///< TriggerRecordBuilder is not move-assignable

  void init(const data_t &) override;
  void get_info(opmonlib::InfoCollector &ci, int level) override;

protected:
  using trigger_decision_source_t =
      dunedaq::appfwk::DAQSource<dfmessages::TriggerDecision>;
  using datareqsink_t = dunedaq::appfwk::DAQSink<dfmessages::DataRequest>;
<<<<<<< HEAD
=======
  using datareqsinkmap_t =
      std::map<daqdataformats::GeoID, std::unique_ptr<datareqsink_t>>;

>>>>>>> f6039a18
  using fragment_source_t =
      dunedaq::appfwk::DAQSource<std::unique_ptr<daqdataformats::Fragment>>;
  using fragment_sources_t = std::vector<std::unique_ptr<fragment_source_t>>;

  using trigger_record_ptr_t = std::unique_ptr<daqdataformats::TriggerRecord>;
  using trigger_record_sink_t = appfwk::DAQSink<trigger_record_ptr_t>;

  bool read_fragments(fragment_sources_t &, bool drain = false);

  trigger_record_ptr_t extract_trigger_record(const TriggerId &);
  // build_trigger_record will allocate memory and then orphan it to the caller
  // via the returned pointer Plese note that the method will destroy the memory
  // saved in the bookkeeping map

  unsigned int
  create_trigger_records_and_dispatch(const dfmessages::TriggerDecision &,
                                      std::atomic<bool> &running);

  bool dispatch_data_requests(const dfmessages::DataRequest &,
<<<<<<< HEAD
                              const dataformats::GeoID &, 
=======
                              const daqdataformats::GeoID &, datareqsinkmap_t &,
>>>>>>> f6039a18
                              std::atomic<bool> &running) const;

  bool send_trigger_record(const TriggerId &, trigger_record_sink_t &,
                           std::atomic<bool> &running);
  // this creates a trigger record and send it

  bool check_stale_requests(trigger_record_sink_t &,
                            std::atomic<bool> &running);
  // it returns true when there are changes in the book = a TR timed out

private:
  // Commands
  void do_conf(const data_t &);
  void do_start(const data_t &);
  void do_stop(const data_t &);

  // Threading
  dunedaq::toolbox::ThreadHelper m_thread;
  void do_work(std::atomic<bool> &);

  // Configuration
  std::chrono::milliseconds m_queue_timeout;
  std::chrono::milliseconds m_loop_sleep;
  std::string m_reply_connection;

  // Input Queues
  std::string m_trigger_decision_source_name;
  std::vector<std::string> m_fragment_source_names;

  // Output queues
  std::string m_trigger_record_sink_name;
<<<<<<< HEAD
  std::map<dataformats::GeoID, std::string>
      m_map_geoid_connections; ///< Mappinng between GeoID and queues
=======
  std::map<daqdataformats::GeoID, std::string>
      m_map_geoid_queues; ///< Mappinng between GeoID and queues
>>>>>>> f6039a18

  // bookeeping
  using clock_type = std::chrono::high_resolution_clock;
  std::map<TriggerId, std::pair<clock_type::time_point, trigger_record_ptr_t>>
      m_trigger_records;

  // Data request properties
  daqdataformats::timestamp_diff_t m_max_time_window;

  // Run information
  std::unique_ptr<const daqdataformats::run_number_t> m_run_number = nullptr;

  // book related metrics
  using metric_counter_type =
      decltype(triggerrecordbuilderinfo::Info::pending_trigger_decisions);
  using metric_ratio_type =
      decltype(triggerrecordbuilderinfo::Info::average_millisecond_per_trigger);
  mutable std::atomic<metric_counter_type> m_trigger_decisions_counter = {
      0}; // currently
  mutable std::atomic<metric_counter_type> m_fragment_counter = {
      0}; // currently
  mutable std::atomic<metric_counter_type> m_pending_fragment_counter = {
      0}; // currently

  mutable std::atomic<metric_counter_type> m_timed_out_trigger_records = {
      0}; // in the run
  mutable std::atomic<metric_counter_type> m_unexpected_fragments = {
      0}; // in the run
  mutable std::atomic<metric_counter_type> m_unexpected_trigger_decisions = {
      0};                                                          // in the run
  mutable std::atomic<metric_counter_type> m_lost_fragments = {0}; // in the run
  mutable std::atomic<metric_counter_type> m_invalid_requests = {
      0}; // in the run
  mutable std::atomic<metric_counter_type> m_duplicated_trigger_ids = {
      0}; // in the run
  mutable std::atomic<metric_counter_type> m_run_received_trigger_decisions = {
      0}; // in the run
  mutable std::atomic<metric_counter_type> m_generated_trigger_records = {
      0}; // in the run
  mutable std::atomic<metric_counter_type> m_abandoned_trigger_records = {
      0}; // in the run

  mutable std::atomic<metric_counter_type> m_completed_trigger_records = {
      0}; // in between calls
  mutable std::atomic<metric_counter_type> m_sleep_counter = {
      0}; // in between calls
  mutable std::atomic<metric_counter_type> m_loop_counter = {
      0}; // in between calls
  mutable std::atomic<uint64_t> m_trigger_record_time = {  // NOLINT
      0}; // in between calls 
  mutable std::atomic<uint64_t> m_trigger_decision_width = {  // NOLINT
      0}; // in between calls 
  mutable std::atomic<uint64_t> m_data_request_width = {  // NOLINT
      0}; // in between calls 
  mutable std::atomic<metric_counter_type> m_received_trigger_decisions = {
      0}; // in between calls
  mutable std::atomic<metric_counter_type> m_generated_data_requests = {
      0}; // in between calls

  // time thresholds
  using duration_type = std::chrono::milliseconds;
  duration_type m_old_trigger_threshold;
  duration_type m_trigger_timeout;
};
} // namespace dfmodules
} // namespace dunedaq

#endif // DFMODULES_PLUGINS_TRIGGERRECORDBUILDER_HPP_<|MERGE_RESOLUTION|>--- conflicted
+++ resolved
@@ -130,8 +130,6 @@
 )
 
 /**
-<<<<<<< HEAD
-=======
  * @brief Unknown GeoID
  */
 ERS_DECLARE_ISSUE(dfmodules,    ///< Namespace
@@ -141,7 +139,6 @@
 )
 
 /**
->>>>>>> f6039a18
  * @brief Duplicate trigger decision
  */
 ERS_DECLARE_ISSUE(dfmodules,                 ///< Namespace
@@ -193,12 +190,6 @@
   using trigger_decision_source_t =
       dunedaq::appfwk::DAQSource<dfmessages::TriggerDecision>;
   using datareqsink_t = dunedaq::appfwk::DAQSink<dfmessages::DataRequest>;
-<<<<<<< HEAD
-=======
-  using datareqsinkmap_t =
-      std::map<daqdataformats::GeoID, std::unique_ptr<datareqsink_t>>;
-
->>>>>>> f6039a18
   using fragment_source_t =
       dunedaq::appfwk::DAQSource<std::unique_ptr<daqdataformats::Fragment>>;
   using fragment_sources_t = std::vector<std::unique_ptr<fragment_source_t>>;
@@ -218,11 +209,7 @@
                                       std::atomic<bool> &running);
 
   bool dispatch_data_requests(const dfmessages::DataRequest &,
-<<<<<<< HEAD
-                              const dataformats::GeoID &, 
-=======
-                              const daqdataformats::GeoID &, datareqsinkmap_t &,
->>>>>>> f6039a18
+                              const daqdataformats::GeoID&, 
                               std::atomic<bool> &running) const;
 
   bool send_trigger_record(const TriggerId &, trigger_record_sink_t &,
@@ -254,13 +241,8 @@
 
   // Output queues
   std::string m_trigger_record_sink_name;
-<<<<<<< HEAD
-  std::map<dataformats::GeoID, std::string>
+  std::map<daqdataformats::GeoID, std::string>
       m_map_geoid_connections; ///< Mappinng between GeoID and queues
-=======
-  std::map<daqdataformats::GeoID, std::string>
-      m_map_geoid_queues; ///< Mappinng between GeoID and queues
->>>>>>> f6039a18
 
   // bookeeping
   using clock_type = std::chrono::high_resolution_clock;

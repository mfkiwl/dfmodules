/**
 * @file FakeReqGen.cpp FakeReqGen class implementation
 *
 * This is part of the DUNE DAQ Software Suite, copyright 2020.
 * Licensing/copyright details are in the COPYING file that you should have
 * received with this code.
 */

#include "FakeReqGen.hpp"
#include "dfmodules/CommonIssues.hpp"
//#include "dfmodules/fakereqgen/Nljs.hpp"

#include "appfwk/DAQModuleHelper.hpp"
#include "appfwk/cmd/Nljs.hpp"
#include "logging/Logging.hpp"

#include <chrono>
#include <cstdlib>
#include <memory>
#include <string>
#include <thread>
#include <utility>
#include <vector>

/**
 * @brief TRACE debug levels used in this source file
 */
enum
{
  TLVL_ENTER_EXIT_METHODS = 5,
  TLVL_WORK_STEPS = 10
};

namespace dunedaq {
namespace dfmodules {

FakeReqGen::FakeReqGen(const std::string& name)
  : dunedaq::appfwk::DAQModule(name)
  , m_thread(std::bind(&FakeReqGen::do_work, this, std::placeholders::_1))
  , m_queue_timeout(100)
  , m_trigger_decision_input_queue(nullptr)
  , m_trigger_decision_output_queue(nullptr)
  , m_data_request_output_queues()
{
  register_command("conf", &FakeReqGen::do_conf);
  register_command("start", &FakeReqGen::do_start);
  register_command("stop", &FakeReqGen::do_stop);
}

void
FakeReqGen::init(const data_t& init_data)
{
  TLOG_DEBUG(TLVL_ENTER_EXIT_METHODS) << get_name() << ": Entering init() method";
  auto qilist = appfwk::queue_index(
    init_data,
    { "trigger_decision_input_queue", "trigger_decision_for_event_building", "trigger_decision_for_inhibit" });
  try {
    m_trigger_decision_input_queue.reset(new trigdecsource_t(qilist["trigger_decision_input_queue"].inst));
  } catch (const ers::Issue& excpt) {
    throw InvalidQueueFatalError(ERS_HERE, get_name(), "trigger_decision_input_queue", excpt);
  }
  try {
    m_trigger_decision_output_queue.reset(new trigdecsink_t(qilist["trigger_decision_for_event_building"].inst));
  } catch (const ers::Issue& excpt) {
    throw InvalidQueueFatalError(ERS_HERE, get_name(), "trigger_decision_for_event_building", excpt);
  }
  try {
    std::unique_ptr<trigdecsink_t> trig_dec_queue_for_inh;
    trig_dec_queue_for_inh.reset(new trigdecsink_t(qilist["trigger_decision_for_inhibit"].inst));
    m_trigger_decision_forwarder.reset(new TriggerDecisionForwarder(get_name(), std::move(trig_dec_queue_for_inh)));
  } catch (const ers::Issue& excpt) {
    throw InvalidQueueFatalError(ERS_HERE, get_name(), "trigger_decision_for_inhibit", excpt);
  }

  auto ini = init_data.get<appfwk::cmd::ModInit>();
  for (const auto& qitem : ini.qinfos) {
    if (qitem.name.rfind("data_request_") == 0) {
      try {
        m_data_request_output_queues.emplace_back(new datareqsink_t(qitem.inst));
      } catch (const ers::Issue& excpt) {
        throw InvalidQueueFatalError(ERS_HERE, get_name(), qitem.name, excpt);
      }
    }
  }
}

void
FakeReqGen::do_conf(const data_t& /*payload*/)
{
  TLOG_DEBUG(TLVL_ENTER_EXIT_METHODS) << get_name() << ": Entering do_conf() method";

  // fakereqgen::Conf tmpConfig = payload.get<fakereqgen::Conf>();
  // m_sleep_msec_while_running = tmpConfig.sleep_msec_while_running;

  TLOG_DEBUG(TLVL_ENTER_EXIT_METHODS) << get_name() << ": Exiting do_conf() method";
}

void
FakeReqGen::do_start(const data_t& /*args*/)
{
  TLOG_DEBUG(TLVL_ENTER_EXIT_METHODS) << get_name() << ": Entering do_start() method";
  m_trigger_decision_forwarder->start_forwarding();
  m_thread.start_working_thread();
  TLOG() << get_name() << " successfully started";
  TLOG_DEBUG(TLVL_ENTER_EXIT_METHODS) << get_name() << ": Exiting do_start() method";
}

void
FakeReqGen::do_stop(const data_t& /*args*/)
{
  TLOG_DEBUG(TLVL_ENTER_EXIT_METHODS) << get_name() << ": Entering do_stop() method";
  m_trigger_decision_forwarder->stop_forwarding();
  m_thread.stop_working_thread();
  TLOG() << get_name() << " successfully stopped";
  TLOG_DEBUG(TLVL_ENTER_EXIT_METHODS) << get_name() << ": Exiting do_stop() method";
}

void
FakeReqGen::do_work(std::atomic<bool>& running_flag)
{
  TLOG_DEBUG(TLVL_ENTER_EXIT_METHODS) << get_name() << ": Entering do_work() method";
  int32_t receivedCount = 0;

  while (running_flag.load()) {
    dfmessages::TriggerDecision trigDecision;
    try {
      m_trigger_decision_input_queue->pop(trigDecision, m_queue_timeout);
      ++receivedCount;
<<<<<<< HEAD
      TLOG(TLVL_WORK_STEPS) << get_name() << ": Popped the TriggerDecision for trigger number "
                            << trigDecision.trigger_number << " off the input queue";
=======
      TLOG_DEBUG(TLVL_WORK_STEPS) << get_name() << ": Popped the TriggerDecision for trigger number "
                                  << trigDecision.m_trigger_number << " off the input queue";
>>>>>>> ce2bb7c2
    } catch (const dunedaq::appfwk::QueueTimeoutExpired& excpt) {
      // it is perfectly reasonable that there might be no data in the queue
      // some fraction of the times that we check, so we just continue on and try again
      continue;
    }

    bool wasSentSuccessfully = false;
    while (!wasSentSuccessfully && running_flag.load()) {
<<<<<<< HEAD
      TLOG(TLVL_WORK_STEPS) << get_name() << ": Pushing the TriggerDecision for trigger number "
                            << trigDecision.trigger_number << " onto the output queue";
=======
      TLOG_DEBUG(TLVL_WORK_STEPS) << get_name() << ": Pushing the TriggerDecision for trigger number "
                                  << trigDecision.m_trigger_number << " onto the output queue";
>>>>>>> ce2bb7c2
      try {
        m_trigger_decision_output_queue->push(trigDecision, m_queue_timeout);
        wasSentSuccessfully = true;
      } catch (const dunedaq::appfwk::QueueTimeoutExpired& excpt) {
        std::ostringstream oss_warn;
        oss_warn << "push to output queue \"" << m_trigger_decision_output_queue->get_name() << "\"";
        ers::warning(dunedaq::appfwk::QueueTimeoutExpired(
          ERS_HERE,
          get_name(),
          oss_warn.str(),
          std::chrono::duration_cast<std::chrono::milliseconds>(m_queue_timeout).count()));
      }
    }

    for (auto& dataReqQueue : m_data_request_output_queues) {
      dfmessages::DataRequest dataReq;
      dataReq.trigger_number = trigDecision.trigger_number;
      dataReq.run_number = trigDecision.run_number;
      dataReq.trigger_timestamp = trigDecision.trigger_timestamp;

      // hack: only use the request window from one of the components
      auto first_map_element = trigDecision.components.begin();
      if (first_map_element != trigDecision.components.end()) {
        dataformats::ComponentRequest comp_req = *first_map_element;
        dataReq.window_start = comp_req.window_start;
        dataReq.window_end = comp_req.window_end;
      } else {
        dataReq.window_start = 0x123456789abcdef0;   // placeholder
        dataReq.window_end = 0x123456789abcdef0;  // placeholder
      }

      wasSentSuccessfully = false;
      while (!wasSentSuccessfully && running_flag.load()) {
<<<<<<< HEAD
        TLOG(TLVL_WORK_STEPS) << get_name() << ": Pushing the DataRequest for trigger number "
                              << dataReq.trigger_number << " onto an output queue";
=======
        TLOG_DEBUG(TLVL_WORK_STEPS) << get_name() << ": Pushing the DataRequest for trigger number "
                                    << dataReq.m_trigger_number << " onto an output queue";
>>>>>>> ce2bb7c2
        try {
          dataReqQueue->push(dataReq, m_queue_timeout);
          wasSentSuccessfully = true;
        } catch (const dunedaq::appfwk::QueueTimeoutExpired& excpt) {
          std::ostringstream oss_warn;
          oss_warn << "push to output queue \"" << dataReqQueue->get_name() << "\"";
          ers::warning(dunedaq::appfwk::QueueTimeoutExpired(
            ERS_HERE,
            get_name(),
            oss_warn.str(),
            std::chrono::duration_cast<std::chrono::milliseconds>(m_queue_timeout).count()));
        }
      }
    }

    m_trigger_decision_forwarder->set_latest_trigger_decision(trigDecision);

    // TLOG_DEBUG(TLVL_WORK_STEPS) << get_name() << ": Start of sleep while waiting for run Stop";
    // std::this_thread::sleep_for(std::chrono::milliseconds(m_sleep_msec_while_running));
    // TLOG_DEBUG(TLVL_WORK_STEPS) << get_name() << ": End of sleep while waiting for run Stop";
  }

  std::ostringstream oss_summ;
  oss_summ << ": Exiting the do_work() method, received Fake trigger decision messages for " << receivedCount
           << " triggers.";
  TLOG() << ProgressUpdate(ERS_HERE, get_name(), oss_summ.str());
  TLOG_DEBUG(TLVL_ENTER_EXIT_METHODS) << get_name() << ": Exiting do_work() method";
}

} // namespace dfmodules
} // namespace dunedaq

DEFINE_DUNE_DAQ_MODULE(dunedaq::dfmodules::FakeReqGen)<|MERGE_RESOLUTION|>--- conflicted
+++ resolved
@@ -126,13 +126,9 @@
     try {
       m_trigger_decision_input_queue->pop(trigDecision, m_queue_timeout);
       ++receivedCount;
-<<<<<<< HEAD
-      TLOG(TLVL_WORK_STEPS) << get_name() << ": Popped the TriggerDecision for trigger number "
-                            << trigDecision.trigger_number << " off the input queue";
-=======
       TLOG_DEBUG(TLVL_WORK_STEPS) << get_name() << ": Popped the TriggerDecision for trigger number "
-                                  << trigDecision.m_trigger_number << " off the input queue";
->>>>>>> ce2bb7c2
+                                  << trigDecision.trigger_number << " off the input queue";
+
     } catch (const dunedaq::appfwk::QueueTimeoutExpired& excpt) {
       // it is perfectly reasonable that there might be no data in the queue
       // some fraction of the times that we check, so we just continue on and try again
@@ -141,13 +137,9 @@
 
     bool wasSentSuccessfully = false;
     while (!wasSentSuccessfully && running_flag.load()) {
-<<<<<<< HEAD
-      TLOG(TLVL_WORK_STEPS) << get_name() << ": Pushing the TriggerDecision for trigger number "
-                            << trigDecision.trigger_number << " onto the output queue";
-=======
       TLOG_DEBUG(TLVL_WORK_STEPS) << get_name() << ": Pushing the TriggerDecision for trigger number "
-                                  << trigDecision.m_trigger_number << " onto the output queue";
->>>>>>> ce2bb7c2
+                                  << trigDecision.trigger_number << " onto the output queue";
+
       try {
         m_trigger_decision_output_queue->push(trigDecision, m_queue_timeout);
         wasSentSuccessfully = true;
@@ -175,19 +167,16 @@
         dataReq.window_start = comp_req.window_start;
         dataReq.window_end = comp_req.window_end;
       } else {
-        dataReq.window_start = 0x123456789abcdef0;   // placeholder
-        dataReq.window_end = 0x123456789abcdef0;  // placeholder
+        dataReq.window_start = 0x123456789abcdef0; // placeholder
+        dataReq.window_end = 0x123456789abcdef0;   // placeholder
       }
 
       wasSentSuccessfully = false;
       while (!wasSentSuccessfully && running_flag.load()) {
-<<<<<<< HEAD
-        TLOG(TLVL_WORK_STEPS) << get_name() << ": Pushing the DataRequest for trigger number "
-                              << dataReq.trigger_number << " onto an output queue";
-=======
+
         TLOG_DEBUG(TLVL_WORK_STEPS) << get_name() << ": Pushing the DataRequest for trigger number "
-                                    << dataReq.m_trigger_number << " onto an output queue";
->>>>>>> ce2bb7c2
+                                    << dataReq.trigger_number << " onto an output queue";
+
         try {
           dataReqQueue->push(dataReq, m_queue_timeout);
           wasSentSuccessfully = true;

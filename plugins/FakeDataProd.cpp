--- conflicted
+++ resolved
@@ -120,33 +120,18 @@
     dummy_ints[0] = 3;
     dummy_ints[1] = 4;
     dummy_ints[2] = 5;
-<<<<<<< HEAD
-    std::unique_ptr<dataformats::Fragment> dataFragPtr(new dataformats::Fragment(&dummy_ints[0], sizeof(dummy_ints)));
-    dataFragPtr->set_trigger_number(dataReq.m_trigger_number);
-    dataFragPtr->set_run_number(m_run_number);
+    std::unique_ptr<dataformats::Fragment> data_fragment_ptr(new dataformats::Fragment(&dummy_ints[0], sizeof(dummy_ints)));
+    data_fragment_ptr->set_trigger_number(dataReq.m_trigger_number);
+    data_fragment_ptr->set_run_number(m_run_number);
     dunedaq::dataformats::GeoID geo_location;
     geo_location.m_apa_number = 1;
     geo_location.m_link_number = m_fake_link_number;
-    dataFragPtr->set_link_id(geo_location);
-    dataFragPtr->set_error_bits(0);
-    dataFragPtr->set_type(0x123); // placeholder
-    dataFragPtr->set_trigger_timestamp(dataReq.m_trigger_timestamp);
-    dataFragPtr->set_window_offset(dataReq.m_window_offset);
-    dataFragPtr->set_window_width(dataReq.m_window_width);
-=======
-    std::unique_ptr<dataformats::Fragment> data_fragment_ptr(new dataformats::Fragment(&dummy_ints[0], sizeof(dummy_ints)));
-    data_fragment_ptr->set_trigger_number(dataReq.trigger_number);
-    data_fragment_ptr->set_run_number(m_run_number);
-    dunedaq::dataformats::GeoID geo_location;
-    geo_location.apa_number = 1;
-    geo_location.link_number = m_fake_link_number;
     data_fragment_ptr->set_link_id(geo_location);
     data_fragment_ptr->set_error_bits(0);
     data_fragment_ptr->set_type(0x123); // placeholder
-    data_fragment_ptr->set_trigger_timestamp(dataReq.trigger_timestamp);
-    data_fragment_ptr->set_window_offset(dataReq.window_offset);
-    data_fragment_ptr->set_window_width(dataReq.window_width);
->>>>>>> 14406eb2
+    data_fragment_ptr->set_trigger_timestamp(dataReq.m_trigger_timestamp);
+    data_fragment_ptr->set_window_offset(dataReq.m_window_offset);
+    data_fragment_ptr->set_window_width(dataReq.m_window_width);
 
     // to-do?  add config parameter for artificial delay?
     // if ((dataReq.trigger_number % 7) == 0) {

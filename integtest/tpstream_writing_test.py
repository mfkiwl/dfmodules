import pytest
import os
import re

import dfmodules.data_file_checks as data_file_checks
import integrationtest.log_file_checks as log_file_checks
import integrationtest.config_file_gen as config_file_gen
import dfmodules.integtest_file_gen as integtest_file_gen

# Values that help determine the running conditions
number_of_data_producers=2
number_of_readout_apps=2
number_of_dataflow_apps=2
pulser_trigger_rate=1.0 # Hz
run_duration=30  # seconds
data_rate_slowdown_factor=10
output_dir = "."

# Default values for validation parameters
expected_number_of_data_files=2*number_of_dataflow_apps
check_for_logfile_errors=True
expected_event_count=run_duration*pulser_trigger_rate/number_of_dataflow_apps
expected_event_count_tolerance=expected_event_count/10
wib1_frag_hsi_trig_params={"fragment_type_description": "WIB",
                           "fragment_type": "ProtoWIB",
                           "hdf5_source_subsystem": "Detector_Readout",
                           "expected_fragment_count": (number_of_data_producers*number_of_readout_apps),
                           "min_size_bytes": 37192, "max_size_bytes": 37192}
wib1_frag_multi_trig_params={"fragment_type_description": "WIB",
                             "fragment_type": "ProtoWIB",
                             "hdf5_source_subsystem": "Detector_Readout",
                             "expected_fragment_count": (number_of_data_producers*number_of_readout_apps),
<<<<<<< HEAD
                             "min_size_bytes": 72, "max_size_bytes": 37192}
wib1_tpset_params={"fragment_type_description": "TP Stream", 
                   "fragment_type": "SW_Trigger_Primitive",
                   "hdf5_source_subsystem": "Detector_Readout",
                   "expected_fragment_count": (number_of_data_producers*number_of_readout_apps),
                   "min_size_bytes": 72, "max_size_bytes": 2800000}
triggercandidate_frag_params={"fragment_type_description": "Trigger Candidate", 
                              "fragment_type": "Trigger_Candidate",
                              "hdf5_source_subsystem": "Trigger",
=======
                             "min_size_bytes": 80, "max_size_bytes": 54000}
wib1_tpset_params={"fragment_type_description": "TP Stream",
                             "hdf5_detector_group": "TPC", "hdf5_region_prefix": "APA",
                             "expected_fragment_count": (number_of_data_producers*number_of_readout_apps),
                             "min_size_bytes": 80, "max_size_bytes": 2800000}
triggercandidate_frag_params={"fragment_type_description": "Trigger Candidate",
                              "hdf5_detector_group": "Trigger", "hdf5_region_prefix": "Region",
>>>>>>> b983c45a
                              "expected_fragment_count": 1,
                              "min_size_bytes": 120, "max_size_bytes": 150}
triggertp_frag_params={"fragment_type_description": "Trigger with TPs",
<<<<<<< HEAD
                       "fragment_type": "SW_Trigger_Primitive",
                       "hdf5_source_subsystem": "Trigger",
                       "expected_fragment_count": ((number_of_data_producers*number_of_readout_apps)+number_of_readout_apps+1),
                       "min_size_bytes": 72, "max_size_bytes": 16000}
=======
                       "hdf5_detector_group": "Trigger", "hdf5_region_prefix": "Region",
                       "expected_fragment_count": 3,
                       "min_size_bytes": 80, "max_size_bytes": 16000}
>>>>>>> b983c45a
ignored_logfile_problems={"dqm": ["client will not be able to connect to Kafka cluster"]}

# The next three variable declarations *must* be present as globals in the test
# file. They're read by the "fixtures" in conftest.py to determine how
# to run the config generation and nanorc

# The name of the python module for the config generation
confgen_name="daqconf_multiru_gen"
# The arguments to pass to the config generator, excluding the json
# output directory (the test framework handles that)
hardware_map_contents = integtest_file_gen.generate_hwmap_file(number_of_data_producers, number_of_readout_apps)

conf_dict = config_file_gen.get_default_config_dict()
conf_dict["readout"]["data_rate_slowdown_factor"] = data_rate_slowdown_factor
conf_dict["readout"]["latency_buffer_size"] = 200000
conf_dict["trigger"]["trigger_rate_hz"] = pulser_trigger_rate
conf_dict["trigger"]["enable_tpset_writing"] = True
conf_dict["trigger"]["tpset_output_path"] = output_dir
conf_dict["readout"]["enable_software_tpg"] = True

for df_app in range(number_of_dataflow_apps):
    dfapp_key = f"dataflow.dataflow{df_app}"
    conf_dict[dfapp_key] = {}
    conf_dict[dfapp_key]["output_path"] = output_dir
    conf_dict[dfapp_key]["token_count"] = 3*number_of_readout_apps

confgen_arguments={"Software_TPG_System": conf_dict                  }

# The commands to run in nanorc, as a list
nanorc_command_list="integtest-partition boot conf".split()
nanorc_command_list+="start_run --wait 2 101 wait ".split() + [str(run_duration)] + "stop_run          wait 2".split()
nanorc_command_list+="start_run          102 wait ".split() + [str(run_duration)] + "stop_run --wait 2 wait 2".split()
nanorc_command_list+="scrap terminate".split()

# The tests themselves

def test_nanorc_success(run_nanorc):
    current_test=os.environ.get('PYTEST_CURRENT_TEST')
    match_obj = re.search(r".*\[(.+)\].*", current_test)
    if match_obj:
        current_test = match_obj.group(1)
    banner_line = re.sub(".", "=", current_test)
    print(banner_line)
    print(current_test)
    print(banner_line)
    # Check that nanorc completed correctly
    assert run_nanorc.completed_process.returncode==0

def test_log_files(run_nanorc):
    if check_for_logfile_errors:
        # Check that there are no warnings or errors in the log files
        assert log_file_checks.logs_are_error_free(run_nanorc.log_files, True, True, ignored_logfile_problems)

def test_data_files(run_nanorc):
    local_expected_event_count=expected_event_count
    local_event_count_tolerance=expected_event_count_tolerance
    low_number_of_files=expected_number_of_data_files
    high_number_of_files=expected_number_of_data_files
    fragment_check_list=[]
    if "enable_software_tpg" in run_nanorc.confgen_config["readout"].keys() and run_nanorc.confgen_config["readout"]["enable_software_tpg"]:
        local_expected_event_count+=(270*number_of_data_producers*number_of_readout_apps*run_duration/(100*number_of_dataflow_apps))
        local_event_count_tolerance+=(10*number_of_data_producers*number_of_readout_apps*run_duration/(100*number_of_dataflow_apps))
        fragment_check_list.append(wib1_frag_multi_trig_params)
        fragment_check_list.append(triggertp_frag_params)
    else:
        low_number_of_files-=number_of_dataflow_apps
        if low_number_of_files < 1:
            low_number_of_files=1
        fragment_check_list.append(wib1_frag_hsi_trig_params)
        fragment_check_list.append(triggercandidate_frag_params)

    # Run some tests on the output data file
    assert len(run_nanorc.data_files)==high_number_of_files or len(run_nanorc.data_files)==low_number_of_files

    for idx in range(len(run_nanorc.data_files)):
        data_file=data_file_checks.DataFile(run_nanorc.data_files[idx])
        assert data_file_checks.sanity_check(data_file)
        assert data_file_checks.check_file_attributes(data_file)
        assert data_file_checks.check_event_count(data_file, local_expected_event_count, local_event_count_tolerance)
        for jdx in range(len(fragment_check_list)):
            assert data_file_checks.check_fragment_count(data_file, fragment_check_list[jdx])
            assert data_file_checks.check_fragment_sizes(data_file, fragment_check_list[jdx])

def test_tpstream_files(run_nanorc):
    tpstream_files = run_nanorc.tpset_files
    local_expected_event_count=run_duration # TPStreamWriter is currently configured to write at 1 Hz
    local_event_count_tolerance = local_expected_event_count / 10
    fragment_check_list=[wib1_tpset_params]

    assert len(tpstream_files) == 2 # one for each run

    for idx in range(len(tpstream_files)):
        data_file=data_file_checks.DataFile(tpstream_files[idx])
        #assert data_file_checks.sanity_check(data_file) # Sanity check doesn't work for stream files
        assert data_file_checks.check_file_attributes(data_file)
        assert data_file_checks.check_event_count(data_file, local_expected_event_count, local_event_count_tolerance)
        for jdx in range(len(fragment_check_list)):
            assert data_file_checks.check_fragment_count(data_file, fragment_check_list[jdx])
            assert data_file_checks.check_fragment_sizes(data_file, fragment_check_list[jdx])
<|MERGE_RESOLUTION|>--- conflicted
+++ resolved
@@ -30,8 +30,7 @@
                              "fragment_type": "ProtoWIB",
                              "hdf5_source_subsystem": "Detector_Readout",
                              "expected_fragment_count": (number_of_data_producers*number_of_readout_apps),
-<<<<<<< HEAD
-                             "min_size_bytes": 72, "max_size_bytes": 37192}
+                             "min_size_bytes": 72, "max_size_bytes": 54000}
 wib1_tpset_params={"fragment_type_description": "TP Stream", 
                    "fragment_type": "SW_Trigger_Primitive",
                    "hdf5_source_subsystem": "Detector_Readout",
@@ -40,28 +39,13 @@
 triggercandidate_frag_params={"fragment_type_description": "Trigger Candidate", 
                               "fragment_type": "Trigger_Candidate",
                               "hdf5_source_subsystem": "Trigger",
-=======
-                             "min_size_bytes": 80, "max_size_bytes": 54000}
-wib1_tpset_params={"fragment_type_description": "TP Stream",
-                             "hdf5_detector_group": "TPC", "hdf5_region_prefix": "APA",
-                             "expected_fragment_count": (number_of_data_producers*number_of_readout_apps),
-                             "min_size_bytes": 80, "max_size_bytes": 2800000}
-triggercandidate_frag_params={"fragment_type_description": "Trigger Candidate",
-                              "hdf5_detector_group": "Trigger", "hdf5_region_prefix": "Region",
->>>>>>> b983c45a
                               "expected_fragment_count": 1,
                               "min_size_bytes": 120, "max_size_bytes": 150}
 triggertp_frag_params={"fragment_type_description": "Trigger with TPs",
-<<<<<<< HEAD
                        "fragment_type": "SW_Trigger_Primitive",
                        "hdf5_source_subsystem": "Trigger",
                        "expected_fragment_count": ((number_of_data_producers*number_of_readout_apps)+number_of_readout_apps+1),
                        "min_size_bytes": 72, "max_size_bytes": 16000}
-=======
-                       "hdf5_detector_group": "Trigger", "hdf5_region_prefix": "Region",
-                       "expected_fragment_count": 3,
-                       "min_size_bytes": 80, "max_size_bytes": 16000}
->>>>>>> b983c45a
 ignored_logfile_problems={"dqm": ["client will not be able to connect to Kafka cluster"]}
 
 # The next three variable declarations *must* be present as globals in the test
